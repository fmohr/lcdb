--- conflicted
+++ resolved
@@ -9,7 +9,7 @@
     log_loss,
     roc_auc_score,
     mean_squared_error,
-    r2_score
+    r2_score,
 )
 
 
@@ -114,8 +114,6 @@
 
                 scores[metric_name] = score
 
-<<<<<<< HEAD
-=======
         return scores
 
 
@@ -124,17 +122,12 @@
         self.timer = Timer() if timer is None else timer
 
     def score(self, y_true, y_pred):
-
-        metric_names = [
-            "r2",
-            "mean_squared_error"
-        ]
+        metric_names = ["r2", "mean_squared_error"]
 
         scores = {}
 
         for metric_name in metric_names:
             with self.timer.time(metric_name) as metric_timer:
-
                 score = None
 
                 if metric_name == "r2":
@@ -145,5 +138,4 @@
                 metric_timer["value"] = score
                 scores[metric_name] = score
 
->>>>>>> 8c3e146d
         return scores