import json
import os
import pathlib

import pandas as pd
from lcdb.db._repository import Repository
from lcdb.db._util import get_path_to_lcdb
from lcdb.analysis.json import JsonQuery, FullQuery


class LCDB:
    """Used to represent the LCDB database.

    Args:
        path (str, optional): Path to the database folder that contains the LCDB config file. The config file is assumed to be name `.lcdb_config.json` by default, but this can be changed with the respective argument. In principle, this folder should be named ``.lcdb``, but this is not a requirement. Defaults to ``None`` that will first (1) check if a file with the name `config_filename` exists in the current working directory
        folder, if not it will (2) look if it exists in `~/.lcdb` where `~` is the home directory,
        if it is not in `~/.lcdb` (3) it will create it there as soon as an operation on the object is conducted (retrieval or aggregation of data).

        config_filename (str, optional): Name of the configuration file that is looked for.
    """

    def __init__(
        self,
        path: str = None,
        config_filename: str = "config.json",
        lcdb_folder: str = ".lcdb",
    ):
        # TODO: config_filename and lcdb_folder should not be parameters but rather constants

        # get path of LCDB
        self.path = pathlib.Path(
            get_path_to_lcdb() if path is None else f"{path}/{lcdb_folder}"
        )
        self.path_to_config = f"{self.path}/{config_filename}"

        # state vars
        self.loaded = False
        self._repositories = None

    def create(self, config=None):

        # create directory
        self.path.mkdir(exist_ok=True, parents=True)

        # create default config file
        default_config = {"repositories": {"local": ".lcdb/data"}}
        if config is not None:
            default_config.update(config)
        config = default_config

        with open(f"{self.path_to_config}", "w") as f:
            json.dump(config, f)

    def exists(self):
        config_file = pathlib.Path(f"{self.path_to_config}")
        return config_file.exists()

    def _load(self):

        # check whether it exists
        if not self.exists():
            self.create()

        config_path = f"{self.path_to_config}"
        if not pathlib.Path(config_path).exists():
            raise Exception(
                f"LCDB at path {self.path.absolute()} seems corrupt. At least, it has no {self.config_filename}"
            )

        # read in config
        with open(config_path, "r") as f:
            cfg = json.load(f)
            repository_paths = {}
            for k, p in cfg["repositories"].items():
                p = os.path.expanduser(p)
                if p[:1] != "/":
                    p = f"{self.path.parent}/{p}"
                repository_paths[k] = p

        self._repositories = {}
        for repository_name, repository_dir in repository_paths.items():
            self._repositories[repository_name] = Repository.get(repository_dir)

        self.loaded = True

    @property
    def repositories(self):
        if not self.loaded:
            self._load()
        return self._repositories

    def get_results(
<<<<<<< HEAD
            self,
            repositories=None,
            campaigns=None,
            workflows=None,
            openmlids=None,
            workflow_seeds=None,
            test_seeds=None,
            validation_seeds=None,
            return_generator=True
    ):
        """
        Gets a dictionary or generator of result dataframes. In the case of a dictionary, there is one dataframe per workflow; these are not unified since different workflows have different hyperparameters. In the case of a generator, each returned dataframe is for a single workflow, but it may (and typically will) occur that several dataframes for the same workflow are returned (but with values for different datasets or different seeds). In other words, it can always be assumed that the workflows of the returned dataframes (either by a generator or contained in the dictionary) have a homogenous worklfow attribute.

        :param repositories:
        :param campaigns:
        :param workflows:
        :param openmlids:
        :param workflow_seeds:
        :param test_seeds:
        :param validation_seeds:
        :param return_generator:
        :return:
=======
        self,
        repositories=None,
        campaigns=None,
        workflows=None,
        openmlids=None,
        workflow_seeds=None,
        test_seeds=None,
        validation_seeds=None,
        json_query: JsonQuery = None,
        verbose: bool = 0,
    ) -> pd.DataFrame:
        """Query the database for results.

        Args:
            repositories (_type_, optional): _description_. Defaults to None.
            campaigns (_type_, optional): _description_. Defaults to None.
            workflows (_type_, optional): _description_. Defaults to None.
            openmlids (_type_, optional): _description_. Defaults to None.
            workflow_seeds (_type_, optional): _description_. Defaults to None.
            test_seeds (_type_, optional): _description_. Defaults to None.
            validation_seeds (_type_, optional): _description_. Defaults to None.
            verbose (int, optional): _description_. Defaults to 0.

        Raises:
            Exception: _description_

        Returns:
            _type_: _description_
>>>>>>> 8c771c56
        """
        if not self.loaded:
            self._load()

        if repositories is None:
            repositories = list(self.repositories.values())
        else:
            requested_repository_names = set(repositories)
            existing_repository_names = set(self.repositories.keys())
            if (
                len(requested_repository_names.difference(existing_repository_names))
                > 0
            ):
                raise Exception(
                    f"The following repositories were included in the query but do not exist in this LCDB: "
                    f"{requested_repository_names.difference(existing_repository_names)}"
                )
            repositories = [self.repositories[k] for k in requested_repository_names]

        dfs = []
        for repository in repositories:
            if repository.exists():
                results_in_repo = repository.get_results(
                    campaigns=campaigns,
                    workflows=workflows,
                    openmlids=openmlids,
                    workflow_seeds=workflow_seeds,
                    test_seeds=test_seeds,
                    validation_seeds=validation_seeds,
<<<<<<< HEAD
                    return_generator=return_generator
=======
                    json_query=json_query,
                    verbose=verbose,
>>>>>>> 8c771c56
                )
                if return_generator:
                    for r in results_in_repo:
                        yield r
                else:
                    if results_in_repo is not None:
                        dfs.append(results_in_repo)
        if not return_generator and dfs:
            return pd.concat(dfs)
        else:
            return None

    def query(self, *args, **kwargs) -> pd.DataFrame:
        return self.get_results(*args, **kwargs)<|MERGE_RESOLUTION|>--- conflicted
+++ resolved
@@ -90,7 +90,6 @@
         return self._repositories
 
     def get_results(
-<<<<<<< HEAD
             self,
             repositories=None,
             campaigns=None,
@@ -99,33 +98,12 @@
             workflow_seeds=None,
             test_seeds=None,
             validation_seeds=None,
-            return_generator=True
+            return_generator=True,
+            json_query: JsonQuery=None,
+            verbose: bool=0
     ):
         """
         Gets a dictionary or generator of result dataframes. In the case of a dictionary, there is one dataframe per workflow; these are not unified since different workflows have different hyperparameters. In the case of a generator, each returned dataframe is for a single workflow, but it may (and typically will) occur that several dataframes for the same workflow are returned (but with values for different datasets or different seeds). In other words, it can always be assumed that the workflows of the returned dataframes (either by a generator or contained in the dictionary) have a homogenous worklfow attribute.
-
-        :param repositories:
-        :param campaigns:
-        :param workflows:
-        :param openmlids:
-        :param workflow_seeds:
-        :param test_seeds:
-        :param validation_seeds:
-        :param return_generator:
-        :return:
-=======
-        self,
-        repositories=None,
-        campaigns=None,
-        workflows=None,
-        openmlids=None,
-        workflow_seeds=None,
-        test_seeds=None,
-        validation_seeds=None,
-        json_query: JsonQuery = None,
-        verbose: bool = 0,
-    ) -> pd.DataFrame:
-        """Query the database for results.
 
         Args:
             repositories (_type_, optional): _description_. Defaults to None.
@@ -142,7 +120,6 @@
 
         Returns:
             _type_: _description_
->>>>>>> 8c771c56
         """
         if not self.loaded:
             self._load()
@@ -172,12 +149,9 @@
                     workflow_seeds=workflow_seeds,
                     test_seeds=test_seeds,
                     validation_seeds=validation_seeds,
-<<<<<<< HEAD
-                    return_generator=return_generator
-=======
+                    return_generator=return_generator,
                     json_query=json_query,
-                    verbose=verbose,
->>>>>>> 8c771c56
+                    verbose=verbose
                 )
                 if return_generator:
                     for r in results_in_repo:
