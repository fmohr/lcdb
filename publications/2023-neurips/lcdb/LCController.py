import functools
import logging
import traceback
import warnings

import numpy as np
from lcdb.curve import Curve
from lcdb.curvedb import CurveDB
from lcdb.data.split import train_valid_test_split
from lcdb.timer import Timer
from lcdb.utils import (
    FunctionCallTimeoutError,
    get_anchor_schedule,
    terminate_on_timeout,
)
from sklearn.preprocessing import FunctionTransformer, OneHotEncoder


class LCController:
    def __init__(
        self,
        workflow,
        X,
        y,
        dataset_metadata,
        test_seed,
        valid_seed,
        valid_prop: float = 0.1,
        test_prop: float = 0.1,
        stratify=True,  # TODO: remove if not used
        monotonic=False,
        timeout_on_fit=-1,
        known_categories: bool = True,
        raise_errors: bool = False,
    ):
        self.workflow = workflow

        self.num_instances = X.shape[0]
        self.dataset_metadata = dataset_metadata

        self.X = X
        self.y = y
        self.labels = list(np.unique(y))
        self.is_binary = len(self.labels) == 2
        (
            self.X_train,
            self.X_valid,
            self.X_test,
            self.y_train,
            self.y_valid,
            self.y_test,
        ) = train_valid_test_split(
            X, y, test_seed, valid_seed, test_prop, valid_prop, stratify=True
        )
        self.valid_seed = valid_seed
        self.test_seed = test_seed
        self.monotonic = monotonic
        self.timeout_on_fit = timeout_on_fit
        self.raise_errors = raise_errors
        self.anchors = get_anchor_schedule(
            int(self.num_instances * (1 - test_prop - valid_prop))
        )
        self.workflow.timer = Timer(precision=6)  # overwrite timer of workflow

        # state variables
        self.cur_anchor = None
        self.X_train_at_anchor = None
        self.y_train_at_anchor = None
        self.labels_as_used_by_workflow = (
            None  # list of labels, this order is defined by the workflow
        )
        self.curves = None
        self.additional_data_per_anchor = None

        # Transform categorical features
        columns_categories = np.asarray(dataset_metadata["categories"], dtype=bool)
        values_categories = None

        dataset_metadata["categories"] = {"columns": columns_categories}
        if not (np.any(columns_categories)):
            one_hot_encoder = FunctionTransformer(func=lambda x: x, validate=False)
        else:
            dataset_metadata["categories"]["values"] = None
            one_hot_encoder = OneHotEncoder(
                drop="first", sparse_output=False
            )  # TODO: drop "first" could be an hyperparameter
            one_hot_encoder.fit(X[:, columns_categories])
            if known_categories:
                values_categories = one_hot_encoder.categories_
                values_categories = [v.tolist() for v in values_categories]
                dataset_metadata["categories"]["values"] = values_categories

        # create report
        self.report = {
            "workflow": workflow.__class__.__name__,
            "valid_prop": valid_prop,
            "test_prop": valid_prop,
            "monotonic": monotonic,
            "valid_seed": valid_seed,
            "test_seed": test_seed,
            "traceback": None,
        }

    def set_anchor(self, anchor):
        train_idx = np.arange(self.X_train.shape[0])
        # If not monotonic, the training set should be shuffled differently for each anchor
        # so that the training sets of different anchors do not contain eachother
        i = self.anchors.index(anchor)
        if not self.monotonic:
            random_seed_train_shuffle = np.random.RandomState(self.valid_seed).randint(
                0, 2**32 - 1, size=len(self.anchors)
            )[i]
            rs = np.random.RandomState(random_seed_train_shuffle)
            rs.shuffle(train_idx)

            X_train = self.X_train[train_idx]
            y_train = self.y_train[train_idx]
        else:
            X_train, y_train = self.X_train, self.y_train

        self.cur_anchor = anchor
        self.X_train_at_anchor = X_train[:anchor]
        self.y_train_at_anchor = y_train[:anchor]

    def build_curves(self):

        # Build sample-wise learning curve
        self.curves = {
            "train": Curve(workflow=self.workflow, timer=self.workflow.timer),
            "val": Curve(workflow=self.workflow, timer=self.workflow.timer),
            "test": Curve(workflow=self.workflow, timer=self.workflow.timer)
        }
        self.additional_data_per_anchor = {}

        self.workflow.timer.start("curvecomputations")
        for anchor in self.anchors:
            self.set_anchor(anchor)
            self.workflow.timer.start(anchor)
            timer_stack_size = len(self.workflow.timer.stack)
            logging.info(
                f"Running anchor {anchor} which is {anchor / self.X_train_at_anchor.shape[0] * 100:.2f}% of the dataset."
            )
            error_code = self.fit_workflow_on_current_anchor()
            assert len(self.workflow.timer.stack) == timer_stack_size,\
                f"The timer stack has more elements than expected. You forgot to stop a started timer. "\
                f"Active timers: {self.workflow.timer.get_simplified_stack()}"

            # Collect the fit report (e.g., with iteration learning curves with epochs) if available
            if hasattr(self.workflow, "fit_report"):
<<<<<<< HEAD
                # self.additional_data_per_anchor[anchor].update(self.workflow.fit_report)
=======
>>>>>>> c2ee5264
                self.additional_data_per_anchor[anchor] = self.workflow.fit_report

            # Predict and Score
            if error_code == 0:
                logging.info("Predicting and scoring...")
                error_code = self.compute_metrics_for_workflow()

<<<<<<< HEAD
            # Set objective
            if error_code == 0:
                self.objective = self.curves["val"][self.curves["val"].anchors[-1]][
                    "accuracy"
                ]
=======
                # Set objective
                if error_code == 0:
                    self.objective = self.curves["val"][self.curves["val"].anchors[-1]]["accuracy"]

            # stop timer for activities at this anchor
            self.workflow.timer.stop()
>>>>>>> c2ee5264

        self.workflow.timer.stop()  # outmost level
        assert len(self.workflow.timer.stack) == 0, "The timer stack is not empty. You forgot to stop a started timer."
        self.report["curve_db"] = CurveDB(
            self.curves["train"],
            self.curves["val"],
            self.curves["test"],
            self.workflow.timer.get_simplified_dict(multiple_occurrences="merge_and_drop")["children"],
            self.additional_data_per_anchor
        ).dump_to_dict()

    def fit_workflow_on_current_anchor(self) -> int:
        """Fit the workflow on the current anchor.

        Returns 0 if the workflow was fitted successfully, 1 otherwise.
        """

        # Represent success (0) or failure (1) while fitting the workflow
        error_code = 0

        if self.timeout_on_fit > 0:
            self.workflow.fit = functools.partial(
                terminate_on_timeout, self.timeout_on_fit, self.workflow.fit
            )

        with warnings.catch_warnings():
            warnings.simplefilter("ignore")

            try:
                if self.workflow.requires_valid_to_fit:
                    if self.workflow.requires_test_to_fit:
                        self.workflow.fit(
                            self.X_train_at_anchor,
                            self.y_train_at_anchor,
                            X_valid=self.X_valid,
                            y_valid=self.y_valid,
                            X_test=self.X_test,
                            y_test=self.y_test,
                            metadata=self.dataset_metadata,
                        )
                    else:
                        self.workflow.fit(
                            self.X_train_at_anchor,
                            self.y_train_at_anchor,
                            X_valid=self.X_valid,
                            y_valid=self.y_valid,
                            metadata=self.dataset_metadata,
                        )
                else:
                    if self.workflow.requires_test_to_fit:
                        self.workflow.fit(
                            self.X_train_at_anchor,
                            self.y_train_at_anchor,
                            X_test=self.X_test,
                            y_test=self.y_test,
                            metadata=self.dataset_metadata,
                        )
                    else:
                        self.workflow.fit(
                            self.X_train_at_anchor,
                            self.y_train_at_anchor,
                            metadata=self.dataset_metadata,
                        )

            except Exception as exception:

                # make sure that nothing related to fit is on the timer stack anymore
                fit_is_on_timer_stack = np.any([e["name"] == "fit" for e in self.workflow.timer.stack])
                if fit_is_on_timer_stack:
                    while self.workflow.timer.stack[-1]["name"] != "fit":
                        self.workflow.timer.stop()
                    self.workflow.timer.stop()

                if self.raise_errors:
                    raise

                self.report["traceback"] = traceback.format_exc()

                logging.error(
                    f"Error while fitting the workflow: \n{self.report['traceback']}"
                )

                self.report["traceback"] = r'"{}"'.format(self.report["traceback"])

                # The evaluation is considered a total failure only if
                # None of the anchors returned scored.
                if len(self.curves["val"].anchors) == 0:
                    self.objective = "F"

                    if isinstance(exception, FunctionCallTimeoutError):
                        self.objective += "_function_call_timeout_error"
                    elif isinstance(exception, MemoryError):
                        self.objective += "_memory_error"

                error_code = 1

            return error_code

    def get_predictions(self, fitted_workflow):
        keys = {}
        labels = fitted_workflow.infos["classes"]

        for X_, y_true, postfix in [
            (self.X_train_at_anchor, self.y_train_at_anchor, "train"),
            (self.X_valid, self.y_valid, "val"),
            (self.X_test, self.y_test, "test"),
        ]:
            with warnings.catch_warnings():
                warnings.simplefilter("ignore")
<<<<<<< HEAD
                fitted_workflow.timer.enter(postfix)

                # TODO: this should be replaced to avoid infering twice
                keys[f"y_pred_{postfix}"] = fitted_workflow.predict(X_)
                keys[f"y_pred_proba_{postfix}"] = fitted_workflow.predict_proba(X_)

                fitted_workflow.timer.leave()
=======
                fitted_workflow.timer.start(postfix)
                try:
                    keys[f"y_pred_{postfix}"] = fitted_workflow.predict(X_)
                    keys[f"y_pred_proba_{postfix}"] = fitted_workflow.predict_proba(X_)
                except KeyboardInterrupt:
                    raise
                except:
                    while self.workflow.timer.stack[-1]["name"] != postfix:
                        self.workflow.timer.stop()  # stop the timer for predictions
                    self.workflow.timer.stop()  # stop the timer for train/val/test
                    raise
                fitted_workflow.timer.stop()
>>>>>>> c2ee5264
        return keys, labels

    def compute_metrics_for_workflow(self):
        try:
            predictions, labels = self.get_predictions(self.workflow)
            self.labels_as_used_by_workflow = labels
            return self.extend_curves_based_on_predictions(**predictions)
        except KeyboardInterrupt:
            raise
        except:
            print("Failure in prediction making, not computing any metrics ...")
            return 1

    def extend_curves_based_on_predictions(
        self,
        y_pred_train,
        y_pred_proba_train,
        y_pred_val,
        y_pred_proba_val,
        y_pred_test,
        y_pred_proba_test,
    ):
        for y_true, y_pred, y_pred_proba, postfix in [
            (self.y_train_at_anchor, y_pred_train, y_pred_proba_train, "train"),
            (self.y_valid, y_pred_val, y_pred_proba_val, "val"),
            (self.y_test, y_pred_test, y_pred_proba_test, "test"),
        ]:
            self.workflow.timer.start(postfix)
            curve = self.curves[postfix]
            curve.compute_metrics(self.cur_anchor, y_true, y_pred, y_pred_proba)
            self.workflow.timer.stop()
        return 0  # no error occurred<|MERGE_RESOLUTION|>--- conflicted
+++ resolved
@@ -123,12 +123,11 @@
         self.y_train_at_anchor = y_train[:anchor]
 
     def build_curves(self):
-
         # Build sample-wise learning curve
         self.curves = {
             "train": Curve(workflow=self.workflow, timer=self.workflow.timer),
             "val": Curve(workflow=self.workflow, timer=self.workflow.timer),
-            "test": Curve(workflow=self.workflow, timer=self.workflow.timer)
+            "test": Curve(workflow=self.workflow, timer=self.workflow.timer),
         }
         self.additional_data_per_anchor = {}
 
@@ -141,16 +140,13 @@
                 f"Running anchor {anchor} which is {anchor / self.X_train_at_anchor.shape[0] * 100:.2f}% of the dataset."
             )
             error_code = self.fit_workflow_on_current_anchor()
-            assert len(self.workflow.timer.stack) == timer_stack_size,\
-                f"The timer stack has more elements than expected. You forgot to stop a started timer. "\
+            assert len(self.workflow.timer.stack) == timer_stack_size, (
+                f"The timer stack has more elements than expected. You forgot to stop a started timer. "
                 f"Active timers: {self.workflow.timer.get_simplified_stack()}"
+            )
 
             # Collect the fit report (e.g., with iteration learning curves with epochs) if available
             if hasattr(self.workflow, "fit_report"):
-<<<<<<< HEAD
-                # self.additional_data_per_anchor[anchor].update(self.workflow.fit_report)
-=======
->>>>>>> c2ee5264
                 self.additional_data_per_anchor[anchor] = self.workflow.fit_report
 
             # Predict and Score
@@ -158,29 +154,27 @@
                 logging.info("Predicting and scoring...")
                 error_code = self.compute_metrics_for_workflow()
 
-<<<<<<< HEAD
-            # Set objective
-            if error_code == 0:
-                self.objective = self.curves["val"][self.curves["val"].anchors[-1]][
-                    "accuracy"
-                ]
-=======
                 # Set objective
                 if error_code == 0:
-                    self.objective = self.curves["val"][self.curves["val"].anchors[-1]]["accuracy"]
+                    self.objective = self.curves["val"][self.curves["val"].anchors[-1]][
+                        "accuracy"
+                    ]
 
             # stop timer for activities at this anchor
             self.workflow.timer.stop()
->>>>>>> c2ee5264
 
         self.workflow.timer.stop()  # outmost level
-        assert len(self.workflow.timer.stack) == 0, "The timer stack is not empty. You forgot to stop a started timer."
+        assert (
+            len(self.workflow.timer.stack) == 0
+        ), "The timer stack is not empty. You forgot to stop a started timer."
         self.report["curve_db"] = CurveDB(
             self.curves["train"],
             self.curves["val"],
             self.curves["test"],
-            self.workflow.timer.get_simplified_dict(multiple_occurrences="merge_and_drop")["children"],
-            self.additional_data_per_anchor
+            self.workflow.timer.get_simplified_dict(
+                multiple_occurrences="merge_and_drop"
+            )["children"],
+            self.additional_data_per_anchor,
         ).dump_to_dict()
 
     def fit_workflow_on_current_anchor(self) -> int:
@@ -237,9 +231,10 @@
                         )
 
             except Exception as exception:
-
                 # make sure that nothing related to fit is on the timer stack anymore
-                fit_is_on_timer_stack = np.any([e["name"] == "fit" for e in self.workflow.timer.stack])
+                fit_is_on_timer_stack = np.any(
+                    [e["name"] == "fit" for e in self.workflow.timer.stack]
+                )
                 if fit_is_on_timer_stack:
                     while self.workflow.timer.stack[-1]["name"] != "fit":
                         self.workflow.timer.stop()
@@ -281,17 +276,9 @@
         ]:
             with warnings.catch_warnings():
                 warnings.simplefilter("ignore")
-<<<<<<< HEAD
-                fitted_workflow.timer.enter(postfix)
-
-                # TODO: this should be replaced to avoid infering twice
-                keys[f"y_pred_{postfix}"] = fitted_workflow.predict(X_)
-                keys[f"y_pred_proba_{postfix}"] = fitted_workflow.predict_proba(X_)
-
-                fitted_workflow.timer.leave()
-=======
                 fitted_workflow.timer.start(postfix)
                 try:
+                    # TODO: this should be replaced to avoid infering twice
                     keys[f"y_pred_{postfix}"] = fitted_workflow.predict(X_)
                     keys[f"y_pred_proba_{postfix}"] = fitted_workflow.predict_proba(X_)
                 except KeyboardInterrupt:
@@ -302,7 +289,6 @@
                     self.workflow.timer.stop()  # stop the timer for train/val/test
                     raise
                 fitted_workflow.timer.stop()
->>>>>>> c2ee5264
         return keys, labels
 
     def compute_metrics_for_workflow(self):
